--- conflicted
+++ resolved
@@ -2,6 +2,7 @@
 
 import java.lang.annotation.Annotation;
 import java.lang.reflect.Type;
+import java.util.HashMap;
 import java.util.HashSet;
 import java.util.Map;
 import java.util.Map.Entry;
@@ -33,19 +34,11 @@
  * instances. Client instances are provided under the same qualifiers as the {@link RedisURI}. {@link ClientResources} can be
  * shared across multiple client instances (Standalone, Cluster) by providing a {@link ClientResources} bean with the same
  * qualifiers as the {@link RedisURI}.
-<<<<<<< HEAD
- * 
- * <p>
- * <strong>Example:</strong>
- * </p>
- * 
-=======
  *
  * <p>
  * <strong>Example:</strong>
  * </p>
  *
->>>>>>> 215dbee2
  * <pre>
  * <code>
  *  public class Producers {
@@ -53,48 +46,29 @@
  *     public RedisURI redisURI() {
  *         return RedisURI.Builder.redis("localhost", 6379).build();
  *     }
-<<<<<<< HEAD
- *     
-=======
  * 
->>>>>>> 215dbee2
  *     &#64;Produces
  *     public ClientResources clientResources() {
  *         return DefaultClientResources.create()
  *     }
-<<<<<<< HEAD
- *     
-=======
  * 
->>>>>>> 215dbee2
  *     public void shutdownClientResources(@Disposes ClientResources clientResources) throws Exception {
  *         clientResources.shutdown().get();
  *     }
  * }
  * </code>
  * </pre>
-<<<<<<< HEAD
- * 
-=======
  *
->>>>>>> 215dbee2
  *
  * <pre>
  *  <code>
  *   public class Consumer {
  *      &#64;Inject
  *      private RedisClient client;
-<<<<<<< HEAD
- *      
- *      &#64;Inject
- *      private RedisClusterClient clusterClient;
- * }     
-=======
  * 
  *      &#64;Inject
  *      private RedisClusterClient clusterClient;
  * }
->>>>>>> 215dbee2
  *  </code>
  * </pre>
  * 
